--- conflicted
+++ resolved
@@ -250,16 +250,13 @@
 	pub textures: Vec<Option<BspMipTexture>>,
 	/// All vertex positions.
 	pub vertices: Vec<Vec3>,
-<<<<<<< HEAD
 	/// RLE encoded bit array. For BSP38, this is cluster-based. For BSP29, BSP2 and BSP30 this is leaf-based,
 	/// and models will have their own indices into the visdata array.
 	///
+	/// Use [`potentially_visible_set_at()`](Self::potentially_visible_set_at) and related functions to query this data.
+	///
 	/// See [the specification](https://www.gamers.org/dEngine/quake/spec/quake-spec34/qkspec_4.htm#BL4) for more info.
 	pub visibility: BspVisData,
-=======
-	/// Raw visibility data. Use [`visible_leaves_at()`](Self::visible_leaves_at) and related functions to query this data.
-	pub visibility: Vec<u8>,
->>>>>>> d286405a
 	pub nodes: Vec<BspNode>,
 	pub tex_info: Vec<BspTexInfo>,
 	pub faces: Vec<BspFace>,
@@ -332,7 +329,6 @@
 				.job("Reading entities lump")?
 				.to_string(),
 			planes: read_lump(bsp, lump_dir.planes, "planes", &ctx)?,
-<<<<<<< HEAD
 			textures: if let Some(tex_lump) = *lump_dir.textures {
 				read_mip_texture_lump(&mut BspByteReader::new(tex_lump.get(bsp)?, &ctx)).job("Reading texture lump")?
 			} else {
@@ -340,11 +336,6 @@
 			},
 			vertices: read_lump(bsp, lump_dir.vertices, "vertices", &ctx).job("vertices")?,
 			visibility: BspByteReader::new(lump_dir.visibility.get(bsp)?, &ctx).read().job("visibiliy")?,
-=======
-			textures: read_texture_lump(&mut BspByteReader::new(lump_dir.textures.get(bsp)?, &ctx)).job("Reading texture lump")?,
-			vertices: read_lump(bsp, lump_dir.vertices, "vertices", &ctx)?,
-			visibility: lump_dir.visibility.get(bsp)?.to_vec(),
->>>>>>> d286405a
 			nodes: read_lump(bsp, lump_dir.nodes, "nodes", &ctx)?,
 			tex_info: read_lump(bsp, lump_dir.tex_info, "texture infos", &ctx)?,
 			faces: read_lump(bsp, lump_dir.faces, "faces", &ctx)?,
